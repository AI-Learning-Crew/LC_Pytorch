# LC_PyTorch - 얼굴-음성 매칭 프로젝트

**Vision Transformer (ViT) + Wav2Vec2 기반 멀티모달 얼굴-음성 매칭 모델**

## 주요 기능

- **얼굴 추출**: 비디오에서 얼굴 자동 추출 및 중복 제거
- **얼굴-음성 매칭**: ViT + Wav2Vec2 기반 contrastive learning
- **모델 평가**: Top-K 정확도, ROC-AUC 등 성능 지표
- **학습 모니터링**: TensorBoard를 통한 실시간 학습 과정 시각화

## 설치

```bash
pip install -r requirements.txt
```

## 프로젝트 구조

```
LC_PyTorch/
├── datasets/           # PyTorch 데이터셋 클래스
├── models/            # 신경망 모델 아키텍처
├── scripts/           # 실행 스크립트
│   ├── preprocessing/  # 데이터 전처리
│   │   ├── extract_faces.py          # 비디오에서 얼굴 추출
│   │   ├── deduplicate_faces.py      # 얼굴 중복 제거
│   │   └── create_matched_file.py    # 매칭 파일 생성
│   ├── training/      # 모델 학습
│   │   ├── train_face_voice.py       # 일반 학습 (TensorBoard 지원)
│   │   └── train_face_voice_from_matched_file.py  # 매칭 파일 기반 학습
│   └── evaluation/    # 모델 평가
│       └── evaluate_face_voice.py    # 모델 성능 평가
└── utils/            # 유틸리티 함수
```

## 사용법

### 1. 얼굴 추출

```bash
python scripts/preprocessing/extract_faces.py \
    --dataset_path /path/to/videos \
    --output_dir /path/to/faces \
    --detector_backend retinaface \
    --align_faces \
    --video_extensions "*.mp4"
```

**주요 파라미터:**
- `--dataset_path`: 비디오 파일들이 있는 디렉토리
- `--output_dir`: 추출된 얼굴 이미지 저장 디렉토리
- `--detector_backend`: 얼굴 감지기 (opencv, ssd, dlib, mtcnn, retinaface, mediapipe)
- `--align_faces`: 얼굴 정렬 기능 활성화
- `--video_extensions`: 처리할 비디오 파일 확장자

### 2. 중복 제거

```bash
python scripts/preprocessing/deduplicate_faces.py \
    --faces_dir /path/to/faces \
    --dedupe_dir /path/to/deduped \
    --representative_dir /path/to/representative \
    --model_name Facenet \
    --threshold 0.4
```

**주요 파라미터:**
- `--faces_dir`: 원본 얼굴 이미지가 저장된 디렉토리
- `--dedupe_dir`: 중복 제거된 얼굴 이미지 저장 디렉토리
- `--representative_dir`: 대표 얼굴 이미지 저장 디렉토리
- `--model_name`: 얼굴 임베딩 모델 (Facenet, VGG-Face, OpenFace, DeepID, ArcFace, SFace)
- `--threshold`: 동일 인물 판단 임계값 (기본값: 0.4)

### 3. 매칭 파일 생성

```bash
python scripts/preprocessing/create_matched_file.py \
    -d /path/to/dataset \
    -m /path/to/metadata.json \
    -o datasets/output \
    -l 100
```

**주요 파라미터:**
- `-d, --dataset_path`: 얼굴 이미지 및 음성 파일이 있는 디렉토리
- `-m, --meta_path`: 메타데이터 JSON 파일 경로
- `-o, --output`: 매칭 결과 저장 디렉토리
- `-l, --limit`: 매칭할 최대 인덱스 수

### 4. 모델 학습

**일반 학습 (TensorBoard 지원):**
```bash
python scripts/training/train_face_voice.py \
    --image_folder /path/to/images \
    --audio_folder /path/to/audio \
    --save_dir /path/to/save \
    --batch_size 32 \
    --num_epochs 100 \
<<<<<<< HEAD
    --learning_rate 1e-4 \
    --disable_image_augmentation \
    --disable_audio_augmentation
=======
    --learning_rate 1e-3
    --pretrained_lr 1e-5
>>>>>>> 93ab0e61
```

**커스텀 TensorBoard 디렉토리 지정:**
```bash
python scripts/training/train_face_voice.py \
    --image_folder /path/to/images \
    --audio_folder /path/to/audio \
    --save_dir /path/to/save \
    --tensorboard_dir /path/to/tensorboard_logs \
    --batch_size 32 \
    --num_epochs 100
```

**TensorBoard 비활성화:**
```bash
python scripts/training/train_face_voice.py \
    --image_folder /path/to/images \
    --audio_folder /path/to/audio \
    --save_dir /path/to/save \
    --no_tensorboard \
    --batch_size 32 \
    --num_epochs 100
```

**매칭 파일 기반 학습:**
```bash
python scripts/training/train_face_voice_from_matched_file.py \
    --matched_file /path/to/matched_files.txt \
    --save_dir /path/to/save \
    --batch_size 32 \
    --num_epochs 100
```

**주요 파라미터:**
- `--image_folder`: 얼굴 이미지 폴더 경로
- `--audio_folder`: 음성 파일 폴더 경로
- `--matched_file`: 매칭된 파일 목록 경로
- `--save_dir`: 모델 저장 디렉토리
- `--embedding_dim`: 임베딩 차원 (기본값: 512)
- `--temperature`: InfoNCE 온도 파라미터 (기본값: 0.07)
- `--batch_size`: 배치 크기 (기본값: 32)
- `--num_epochs`: 학습 에포크 수 (기본값: 100)
<<<<<<< HEAD
- `--learning_rate`: 학습률 (기본값: 1e-4)
- `--audio_duration_sec`: 오디오 길이 (초) (기본값: 5)
- `--disable_image_augmentation`: 이미지 데이터 증강 비활성화 (매개변수 제거 시 이미지 증강 활성화)
- `--disable_audio_augmentation`: 오디오 데이터 증강 비활성화 (매개변수 제거 시 오디오 증강 활성화)



### 5. create_matched_file.py 사용법
=======
- `--learning_rate`: 신규 레이어용 기본 학습률 (기본값: 1e-3)
- `--test_size`: 테스트 데이터 비율 (기본값: 0.2)
- `--audio_duration_sec`: 오디오 길이 (초, 기본값: 5)
- `--target_sr`: 오디오 샘플링 레이트 (기본값: 16000)
- `--tensorboard_dir`: TensorBoard 로그 디렉토리 (기본값: save_dir/runs)
- `--no_tensorboard`: TensorBoard 로깅 비활성화
- `--pretrained_lr`: 사전 학습된 레이어의 학습률 (기본값: 1e-5)
>>>>>>> 93ab0e61

### 5. TensorBoard 모니터링

학습 중 실시간으로 모델 성능을 모니터링하려면:

```bash
# TensorBoard 실행 스크립트 사용
python scripts/tensorboard/run_tensorboard_colab.py --log_dir /path/to/logs
```

**모니터링 가능한 메트릭:**
- **Loss/Train_Batch**: 배치별 학습 손실
- **Loss/Train_Epoch**: 에포크별 평균 학습 손실
- **Loss/Val_Epoch**: 에포크별 검증 손실
- **Learning_Rate**: 학습률 변화
- **Parameters/**: 모델 파라미터 분포 (10 에포크마다)
- **Gradients/**: 그래디언트 분포 (10 에포크마다)

### 6. 모델 평가

```bash
python scripts/evaluation/evaluate_face_voice.py \
    --image_folder /path/to/images \
    --audio_folder /path/to/audio \
    --model_dir /path/to/model \
    --batch_size 32 \
    --top_k 5 \
    --output_file results.csv
```

**주요 파라미터:**
- `--image_folder`: 얼굴 이미지 폴더 경로
- `--audio_folder`: 음성 파일 폴더 경로
- `--model_dir`: 학습된 모델 디렉토리
- `--batch_size`: 배치 크기 (기본값: 32)
- `--test_size`: 테스트 데이터 비율 (기본값: 0.05)
- `--top_k`: 상위 K개 결과 평가 (기본값: 5)
- `--output_file`: 결과 CSV 파일 저장 경로
- `--audio_duration_sec`: 오디오 길이 (초, 기본값: 5)
- `--target_sr`: 오디오 샘플링 레이트 (기본값: 16000)

## 모델 아키텍처

- **얼굴 인코더**: Vision Transformer (ViT-Base)
- **음성 인코더**: Wav2Vec2-Base
- **손실 함수**: InfoNCE Loss
- **임베딩 차원**: 512 (기본값)

## 학습 모니터링

이 프로젝트는 TensorBoard를 통한 실시간 학습 모니터링을 지원합니다:

- **실시간 손실 추적**: 배치별 및 에포크별 손실 변화
- **학습률 모니터링**: 학습률 스케줄링 효과 확인
- **모델 파라미터 분석**: 파라미터 및 그래디언트 분포 시각화
- **성능 비교**: 여러 실험 결과 비교 분석

TensorBoard를 통해 학습 과정을 시각적으로 확인하여 모델 성능을 최적화할 수 있습니다.
<|MERGE_RESOLUTION|>--- conflicted
+++ resolved
@@ -98,14 +98,8 @@
     --save_dir /path/to/save \
     --batch_size 32 \
     --num_epochs 100 \
-<<<<<<< HEAD
-    --learning_rate 1e-4 \
-    --disable_image_augmentation \
-    --disable_audio_augmentation
-=======
     --learning_rate 1e-3
     --pretrained_lr 1e-5
->>>>>>> 93ab0e61
 ```
 
 **커스텀 TensorBoard 디렉토리 지정:**
@@ -148,16 +142,6 @@
 - `--temperature`: InfoNCE 온도 파라미터 (기본값: 0.07)
 - `--batch_size`: 배치 크기 (기본값: 32)
 - `--num_epochs`: 학습 에포크 수 (기본값: 100)
-<<<<<<< HEAD
-- `--learning_rate`: 학습률 (기본값: 1e-4)
-- `--audio_duration_sec`: 오디오 길이 (초) (기본값: 5)
-- `--disable_image_augmentation`: 이미지 데이터 증강 비활성화 (매개변수 제거 시 이미지 증강 활성화)
-- `--disable_audio_augmentation`: 오디오 데이터 증강 비활성화 (매개변수 제거 시 오디오 증강 활성화)
-
-
-
-### 5. create_matched_file.py 사용법
-=======
 - `--learning_rate`: 신규 레이어용 기본 학습률 (기본값: 1e-3)
 - `--test_size`: 테스트 데이터 비율 (기본값: 0.2)
 - `--audio_duration_sec`: 오디오 길이 (초, 기본값: 5)
@@ -165,7 +149,8 @@
 - `--tensorboard_dir`: TensorBoard 로그 디렉토리 (기본값: save_dir/runs)
 - `--no_tensorboard`: TensorBoard 로깅 비활성화
 - `--pretrained_lr`: 사전 학습된 레이어의 학습률 (기본값: 1e-5)
->>>>>>> 93ab0e61
+- `--disable_image_augmentation`: 이미지 데이터 증강 비활성화 (매개변수 제거 시 이미지 증강 활성화)
+- `--disable_audio_augmentation`: 오디오 데이터 증강 비활성화 (매개변수 제거 시 오디오 증강 활성화)
 
 ### 5. TensorBoard 모니터링
 
