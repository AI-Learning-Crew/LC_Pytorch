--- conflicted
+++ resolved
@@ -7,12 +7,9 @@
 import os
 import sys
 from pathlib import Path
-<<<<<<< HEAD
 import random
 import numpy as np
-=======
 from datetime import datetime
->>>>>>> 93ab0e61
 
 # 프로젝트 루트를 Python 경로에 추가
 project_root = Path(__file__).parent.parent.parent
@@ -39,7 +36,6 @@
     sys.exit(1)
 
 
-<<<<<<< HEAD
 def set_seed(seed):
     """재현성을 위해 랜덤 시드를 고정"""
     random.seed(seed)
@@ -48,13 +44,8 @@
     if torch.cuda.is_available():
         torch.cuda.manual_seed_all(seed)
 
-
-def train_model(model, train_dataloader, val_dataloader, criterion, optimizer, 
-                device, num_epochs, save_dir):
-=======
 def train_model(model, train_dataloader, val_dataloader, criterion, optimizer,
                 device, num_epochs, save_dir, tensorboard_dir=None):
->>>>>>> 93ab0e61
     """
     모델 학습
 
@@ -200,15 +191,12 @@
                        help='테스트 데이터 비율 (기본값: 0.2)')
     parser.add_argument('--random_state', type=int, default=42,
                        help='랜덤 시드 (기본값: 42)')
-<<<<<<< HEAD
     parser.add_argument('--disable_image_augmentation', action='store_true',
                         help='이미지 데이터 증강을 비활성화합니다.')
     parser.add_argument('--disable_audio_augmentation', action='store_true',
                         help='오디오 데이터 증강을 비활성화합니다.')
-    
-=======
-
->>>>>>> 93ab0e61
+
+
     # 오디오 설정
     parser.add_argument('--audio_duration_sec', type=int, default=5,
                        help='오디오 길이 (초) (기본값: 5)')
@@ -229,12 +217,10 @@
 
     args = parser.parse_args()
 
-<<<<<<< HEAD
     # 시드 고정
     set_seed(args.random_state)
-    
-=======
->>>>>>> 93ab0e61
+
+
     # 디렉토리 확인
     if not os.path.exists(args.image_folder):
         print(f"오류: 이미지 폴더 '{args.image_folder}'가 존재하지 않습니다.")
@@ -248,7 +234,6 @@
     device = torch.device("cuda" if torch.cuda.is_available() else "cpu")
     print(f"사용 장치: {device}")
 
-<<<<<<< HEAD
     # 데이터 변환기 및 증강 파이프라인 생성
     use_image_aug = not args.disable_image_augmentation
     image_transform, processor = create_data_transforms(
@@ -259,8 +244,8 @@
         sample_rate=args.target_sr,
         use_augmentation=use_audio_aug
     )
-    
-=======
+
+
     # TensorBoard 디렉토리 설정
     tensorboard_dir = None
     if not args.no_tensorboard:
@@ -276,7 +261,6 @@
     # 데이터 변환기 생성
     image_transform, processor = create_data_transforms()
 
->>>>>>> 93ab0e61
     # 파일 매칭 (선택적)
     if args.skip_file_matching:
         if args.matched_files_path and os.path.exists(args.matched_files_path):
@@ -317,7 +301,6 @@
     # 데이터셋 생성
     train_dataset = FaceVoiceDataset(
         train_files, processor, image_transform,
-<<<<<<< HEAD
         audio_augmentations=audio_augmentations,
         audio_duration_sec=args.audio_duration_sec,
         target_sr=args.target_sr
@@ -327,13 +310,6 @@
         audio_augmentations=None,
         audio_duration_sec=args.audio_duration_sec,
         target_sr=args.target_sr
-=======
-        args.audio_duration_sec, args.target_sr
-    )
-    test_dataset = FaceVoiceDataset(
-        test_files, processor, image_transform,
-        args.audio_duration_sec, args.target_sr
->>>>>>> 93ab0e61
     )
 
     # 데이터로더 생성
